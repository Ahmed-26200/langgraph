from __future__ import annotations

import asyncio
import concurrent.futures
import time
from collections import deque
from functools import partial
from inspect import signature
from typing import (
    Any,
    AsyncIterator,
    Awaitable,
    Callable,
    Dict,
    Iterator,
    Mapping,
    Optional,
    Sequence,
    Type,
    Union,
    cast,
    get_type_hints,
    overload,
)
from uuid import UUID, uuid5

from langchain_core.globals import get_debug
from langchain_core.load.dump import dumpd
from langchain_core.pydantic_v1 import BaseModel, Field, root_validator
from langchain_core.runnables import (
    Runnable,
    RunnableSequence,
    RunnableSerializable,
)
from langchain_core.runnables.base import Input, Output, coerce_to_runnable
from langchain_core.runnables.config import (
    RunnableConfig,
    ensure_config,
    get_async_callback_manager_for_config,
    get_callback_manager_for_config,
    patch_config,
)
from langchain_core.runnables.utils import (
    ConfigurableFieldSpec,
    create_model,
    get_unique_config_specs,
)
from langchain_core.tracers._streaming import _StreamingCallbackHandler
from typing_extensions import Self

from langgraph.channels.base import (
    BaseChannel,
)
from langgraph.channels.context import Context
from langgraph.checkpoint.base import (
    BaseCheckpointSaver,
    copy_checkpoint,
    create_checkpoint,
    empty_checkpoint,
)
from langgraph.checkpoint.base.id import uuid6
from langgraph.constants import (
    CHECKPOINT_NAMESPACE_SEPARATOR,
    CONFIG_KEY_CHECKPOINTER,
    CONFIG_KEY_READ,
    CONFIG_KEY_RESUMING,
    CONFIG_KEY_SEND,
    ERROR,
    INTERRUPT,
    SEND_CHECKPOINT_NAMESPACE_SEPARATOR,
    Interrupt,
)
from langgraph.errors import GraphInterrupt, GraphRecursionError, InvalidUpdateError
from langgraph.managed.base import ManagedValueSpec
from langgraph.pregel.algo import apply_writes, local_read, prepare_next_tasks
from langgraph.pregel.debug import (
    print_step_checkpoint,
    print_step_tasks,
    print_step_writes,
    tasks_w_writes,
)
from langgraph.pregel.io import read_channels
from langgraph.pregel.loop import AsyncPregelLoop, SyncPregelLoop
from langgraph.pregel.manager import AsyncChannelsManager, ChannelsManager
from langgraph.pregel.read import PregelNode
from langgraph.pregel.retry import RetryPolicy, arun_with_retry, run_with_retry
from langgraph.pregel.types import (
    All,
    PregelExecutableTask,
    StateSnapshot,
    StreamMode,
)
from langgraph.pregel.utils import get_new_channel_versions
from langgraph.pregel.validate import validate_graph, validate_keys
from langgraph.pregel.write import ChannelWrite, ChannelWriteEntry
from langgraph.store.base import BaseStore

WriteValue = Union[
    Runnable[Input, Output],
    Callable[[Input], Output],
    Callable[[Input], Awaitable[Output]],
    Any,
]


class Channel:
    @overload
    @classmethod
    def subscribe_to(
        cls,
        channels: str,
        *,
        key: Optional[str] = None,
        tags: Optional[list[str]] = None,
    ) -> PregelNode:
        ...

    @overload
    @classmethod
    def subscribe_to(
        cls,
        channels: Sequence[str],
        *,
        key: None = None,
        tags: Optional[list[str]] = None,
    ) -> PregelNode:
        ...

    @classmethod
    def subscribe_to(
        cls,
        channels: Union[str, Sequence[str]],
        *,
        key: Optional[str] = None,
        tags: Optional[list[str]] = None,
    ) -> PregelNode:
        """Runs process.invoke() each time channels are updated,
        with a dict of the channel values as input."""
        if not isinstance(channels, str) and key is not None:
            raise ValueError(
                "Can't specify a key when subscribing to multiple channels"
            )
        return PregelNode(
            channels=cast(
                Union[Mapping[None, str], Mapping[str, str]],
                (
                    {key: channels}
                    if isinstance(channels, str) and key is not None
                    else (
                        [channels]
                        if isinstance(channels, str)
                        else {chan: chan for chan in channels}
                    )
                ),
            ),
            triggers=[channels] if isinstance(channels, str) else channels,
            tags=tags,
        )

    @classmethod
    def write_to(
        cls,
        *channels: str,
        **kwargs: WriteValue,
    ) -> ChannelWrite:
        """Writes to channels the result of the lambda, or None to skip writing."""
        return ChannelWrite(
            [ChannelWriteEntry(c) for c in channels]
            + [
                (
                    ChannelWriteEntry(k, skip_none=True, mapper=coerce_to_runnable(v))
                    if isinstance(v, Runnable) or callable(v)
                    else ChannelWriteEntry(k, value=v)
                )
                for k, v in kwargs.items()
            ]
        )


def _get_subgraph(graph: Pregel, checkpoint_ns: str) -> Pregel:
    if checkpoint_ns == "":
        return graph

    path = checkpoint_ns.split(CHECKPOINT_NAMESPACE_SEPARATOR)
    nodes = graph.nodes
    for subgraph_node_name in path:
        # if we have this separator it means we have a node that was triggered by Send
        if SEND_CHECKPOINT_NAMESPACE_SEPARATOR in subgraph_node_name:
            name_parts = subgraph_node_name.split(SEND_CHECKPOINT_NAMESPACE_SEPARATOR)
            if len(name_parts) != 2:
                raise ValueError(f"Malformed node name '{subgraph_node_name}'")

            subgraph_node_name = name_parts[0]
        if subgraph_node_name not in nodes:
            raise ValueError(f"Couldn't find node '{subgraph_node_name}'.")

        subgraph_node = nodes[subgraph_node_name]
        if isinstance(subgraph_node.bound, Pregel):
            nodes = subgraph_node.bound.nodes
        elif isinstance(subgraph_node.bound, RunnableSequence):
            for runnable in subgraph_node.bound.steps:
                if isinstance(runnable, Pregel):
                    nodes = runnable.nodes
                    break
        else:
            continue
    return subgraph_node.bound


def _assemble_state_snapshot_hierarchy(
    root_checkpoint_ns: str,
    checkpoint_ns_to_state_snapshots: dict[str, StateSnapshot],
) -> StateSnapshot:
    checkpoint_ns_list_to_visit = sorted(
        checkpoint_ns_to_state_snapshots.keys(),
        key=lambda x: len(x.split(CHECKPOINT_NAMESPACE_SEPARATOR)),
    )
    while checkpoint_ns_list_to_visit:
        checkpoint_ns = checkpoint_ns_list_to_visit.pop()
        state_snapshot = checkpoint_ns_to_state_snapshots[checkpoint_ns]
        *path, subgraph_node = checkpoint_ns.split(CHECKPOINT_NAMESPACE_SEPARATOR)
        parent_checkpoint_ns = CHECKPOINT_NAMESPACE_SEPARATOR.join(path)
        if subgraph_node and (
            parent_state_snapshot := checkpoint_ns_to_state_snapshots.get(
                parent_checkpoint_ns
            )
        ):
            parent_subgraph_snapshots = {
                **(parent_state_snapshot.subgraph_state_snapshots or {}),
                subgraph_node: state_snapshot,
            }
            checkpoint_ns_to_state_snapshots[
                parent_checkpoint_ns
            ] = checkpoint_ns_to_state_snapshots[parent_checkpoint_ns]._replace(
                subgraph_state_snapshots=parent_subgraph_snapshots
            )

    state_snapshot = checkpoint_ns_to_state_snapshots.pop(root_checkpoint_ns, None)
    if state_snapshot is None:
        raise ValueError(f"Missing checkpoint for checkpoint NS '{root_checkpoint_ns}'")
    return state_snapshot


def _has_nested_interrupts(
    graph: Pregel,
) -> bool:
    for child in graph.subgraphs:
        if child.interrupt_after_nodes or child.interrupt_before_nodes:
            return True
    else:
        return False


class Pregel(
    RunnableSerializable[Union[dict[str, Any], Any], Union[dict[str, Any], Any]]
):
    nodes: Mapping[str, PregelNode]

    channels: Mapping[str, Union[BaseChannel, ManagedValueSpec]] = Field(
        default_factory=dict
    )

    auto_validate: bool = True

    stream_mode: StreamMode = "values"
    """Mode to stream output, defaults to 'values'."""

    output_channels: Union[str, Sequence[str]]

    stream_channels: Optional[Union[str, Sequence[str]]] = None
    """Channels to stream, defaults to all channels not in reserved channels"""

    interrupt_after_nodes: Union[All, Sequence[str]] = Field(default_factory=list)

    interrupt_before_nodes: Union[All, Sequence[str]] = Field(default_factory=list)

    input_channels: Union[str, Sequence[str]]

    step_timeout: Optional[float] = None
    """Maximum time to wait for a step to complete, in seconds. Defaults to None."""

    debug: bool = Field(default_factory=get_debug)
    """Whether to print debug information during execution. Defaults to False."""

    checkpointer: Optional[BaseCheckpointSaver] = None
    """Checkpointer used to save and load graph state. Defaults to None."""

    store: Optional[BaseStore] = None
    """Memory store to use for SharedValues. Defaults to None."""

    retry_policy: Optional[RetryPolicy] = None
    """Retry policy to use when running tasks. Set to None to disable."""

    config_type: Optional[Type[Any]] = None

    name: str = "LangGraph"

    class Config:
        arbitrary_types_allowed = True

    @classmethod
    def is_lc_serializable(cls) -> bool:
        """Return whether the graph can be serialized by Langchain."""
        return True

    @root_validator(skip_on_failure=True)
    def validate_on_init(cls, values: dict[str, Any]) -> dict[str, Any]:
        if not values["auto_validate"]:
            return values
        validate_graph(
            values["nodes"],
            values["channels"],
            values["input_channels"],
            values["output_channels"],
            values["stream_channels"],
            values["interrupt_after_nodes"],
            values["interrupt_before_nodes"],
        )
        if values["interrupt_after_nodes"] or values["interrupt_before_nodes"]:
            if not values["checkpointer"]:
                raise ValueError("Interrupts require a checkpointer")
        return values

    def validate(self) -> Self:
        validate_graph(
            self.nodes,
            self.channels,
            self.input_channels,
            self.output_channels,
            self.stream_channels,
            self.interrupt_after_nodes,
            self.interrupt_before_nodes,
        )
        return self

    @property
    def config_specs(self) -> list[ConfigurableFieldSpec]:
        return [
            spec
            for spec in get_unique_config_specs(
                [spec for node in self.nodes.values() for spec in node.config_specs]
                + (
                    self.checkpointer.config_specs
                    if self.checkpointer is not None
                    else []
                )
                + (
                    [
                        ConfigurableFieldSpec(id=name, annotation=typ)
                        for name, typ in get_type_hints(self.config_type).items()
                    ]
                    if self.config_type is not None
                    else []
                )
            )
            # these are provided by the Pregel class
            if spec.id
            not in [
                CONFIG_KEY_READ,
                CONFIG_KEY_SEND,
                CONFIG_KEY_CHECKPOINTER,
                CONFIG_KEY_RESUMING,
            ]
        ]

    @property
    def InputType(self) -> Any:
        if isinstance(self.input_channels, str):
            return self.channels[self.input_channels].UpdateType

    def get_input_schema(
        self, config: Optional[RunnableConfig] = None
    ) -> Type[BaseModel]:
        if isinstance(self.input_channels, str):
            return super().get_input_schema(config)
        else:
            return create_model(  # type: ignore[call-overload]
                self.get_name("Input"),
                **{
                    k: (self.channels[k].UpdateType, None)
                    for k in self.input_channels or self.channels.keys()
                },
            )

    @property
    def OutputType(self) -> Any:
        if isinstance(self.output_channels, str):
            return self.channels[self.output_channels].ValueType

    def get_output_schema(
        self, config: Optional[RunnableConfig] = None
    ) -> Type[BaseModel]:
        if isinstance(self.output_channels, str):
            return super().get_output_schema(config)
        else:
            return create_model(  # type: ignore[call-overload]
                self.get_name("Output"),
                **{k: (self.channels[k].ValueType, None) for k in self.output_channels},
            )

    @property
    def stream_channels_list(self) -> Sequence[str]:
        stream_channels = self.stream_channels_asis
        return (
            [stream_channels] if isinstance(stream_channels, str) else stream_channels
        )

    @property
    def stream_channels_asis(self) -> Union[str, Sequence[str]]:
        return self.stream_channels or [
            k
            for k in self.channels
            if isinstance(self.channels[k], BaseChannel)
            and not isinstance(self.channels[k], Context)
        ]

    @property
    def subgraphs(self) -> Iterator[Pregel]:
        for node in self.nodes.values():
            if isinstance(node.bound, Pregel):
                yield node.bound
                yield from node.bound.subgraphs
            elif isinstance(node.bound, RunnableSequence):
                for runnable in node.bound.steps:
                    if isinstance(runnable, Pregel):
                        yield runnable
                        yield from runnable.subgraphs

    def get_state(self, config: RunnableConfig) -> StateSnapshot:
        """Get the current state of the graph."""
        if not self.checkpointer:
            raise ValueError("No checkpointer set")

        saved = self.checkpointer.get_tuple(config)
        checkpoint_config = saved.config if saved else config
        checkpoint_ns = checkpoint_config["configurable"].get("checkpoint_ns", "")
        checkpoint_id = checkpoint_config["configurable"].get("checkpoint_id")
        checkpoint_ns_to_checkpoint_id: dict[str, str] = {}
        checkpoint_ns_to_state_snapshots: dict[str, StateSnapshot] = {}
        checkpoint_ns_to_graph: dict[str, Pregel] = {}
        for saved in self.checkpointer.list(config):
            saved_checkpoint_ns = saved.config["configurable"]["checkpoint_ns"]
            saved_checkpoint_id = saved.config["configurable"]["checkpoint_id"]
            if checkpoint_id != saved_checkpoint_id:
                continue

            existing_checkpoint_id = checkpoint_ns_to_checkpoint_id.get(
                saved_checkpoint_ns
            )
            # keep only most recent checkpoint_id
            if (
                existing_checkpoint_id is None
                or saved_checkpoint_id > existing_checkpoint_id
            ):
                if saved_checkpoint_ns not in checkpoint_ns_to_graph:
                    checkpoint_ns_to_graph[saved_checkpoint_ns] = _get_subgraph(
                        self, saved_checkpoint_ns
                    )

                graph = checkpoint_ns_to_graph[saved_checkpoint_ns]
                with ChannelsManager(
                    graph.channels, saved.checkpoint, saved.config, skip_context=True
                ) as (
                    channels,
                    managed,
                ):
                    next_tasks = prepare_next_tasks(
                        saved.checkpoint,
                        graph.nodes,
                        channels,
                        managed,
                        saved.config,
                        saved.metadata.get("step", -1) + 1,
                        for_execution=False,
                    )
                    state_snapshot = StateSnapshot(
                        read_channels(channels, graph.stream_channels_asis),
                        tuple(t.name for t in next_tasks),
                        saved.config,
                        saved.metadata,
                        saved.checkpoint["ts"],
                        saved.parent_config,
                        tasks_w_writes(next_tasks, saved.pending_writes),
                    )

                checkpoint_ns_to_state_snapshots[saved_checkpoint_ns] = state_snapshot
                checkpoint_ns_to_checkpoint_id[
                    saved_checkpoint_ns
                ] = saved_checkpoint_id

        if not checkpoint_ns_to_state_snapshots:
            return StateSnapshot(
                values={},
                next=(),
                config=config,
                metadata=None,
                created_at=None,
                parent_config=None,
                tasks=(),
            )

        state_snapshot = _assemble_state_snapshot_hierarchy(
            checkpoint_ns, checkpoint_ns_to_state_snapshots
        )
        return state_snapshot

    async def aget_state(self, config: RunnableConfig) -> StateSnapshot:
        """Get the current state of the graph."""
        if not self.checkpointer:
            raise ValueError("No checkpointer set")

        saved = await self.checkpointer.aget_tuple(config)
        checkpoint_config = saved.config if saved else config
        checkpoint_ns = checkpoint_config["configurable"].get("checkpoint_ns", "")
        checkpoint_id = checkpoint_config["configurable"].get("checkpoint_id")
        checkpoint_ns_to_checkpoint_id: dict[str, str] = {}
        checkpoint_ns_to_state_snapshots: dict[str, StateSnapshot] = {}
        checkpoint_ns_to_graph: dict[str, Pregel] = {}
        async for saved in self.checkpointer.alist(config):
            saved_checkpoint_ns = saved.config["configurable"]["checkpoint_ns"]
            saved_checkpoint_id = saved.config["configurable"]["checkpoint_id"]
            if checkpoint_id != saved_checkpoint_id:
                continue

            existing_checkpoint_id = checkpoint_ns_to_checkpoint_id.get(
                saved_checkpoint_ns
            )

            # keep only most recent checkpoint_id
            if (
                existing_checkpoint_id is None
                or saved_checkpoint_id > existing_checkpoint_id
            ):
                if saved_checkpoint_ns not in checkpoint_ns_to_graph:
                    checkpoint_ns_to_graph[saved_checkpoint_ns] = _get_subgraph(
                        self, saved_checkpoint_ns
                    )

                graph = checkpoint_ns_to_graph[saved_checkpoint_ns]
                async with AsyncChannelsManager(
                    graph.channels, saved.checkpoint, saved.config, skip_context=True
                ) as (channels, managed):
                    next_tasks = prepare_next_tasks(
                        saved.checkpoint,
                        graph.nodes,
                        channels,
                        managed,
                        saved.config,
                        saved.metadata.get("step", -1) + 1,
                        for_execution=False,
                    )
                    state_snapshot = StateSnapshot(
                        read_channels(channels, graph.stream_channels_asis),
                        tuple(t.name for t in next_tasks),
                        saved.config,
                        saved.metadata,
                        saved.checkpoint["ts"],
                        saved.parent_config,
                        tasks_w_writes(next_tasks, saved.pending_writes),
                    )

                checkpoint_ns_to_state_snapshots[saved_checkpoint_ns] = state_snapshot
                checkpoint_ns_to_checkpoint_id[
                    saved_checkpoint_ns
                ] = saved_checkpoint_id

        if not checkpoint_ns_to_state_snapshots:
            return StateSnapshot(
                values={},
                next=(),
                config=config,
                metadata=None,
                created_at=None,
                parent_config=None,
                tasks=(),
            )

        state_snapshot = _assemble_state_snapshot_hierarchy(
            checkpoint_ns, checkpoint_ns_to_state_snapshots
        )
        return state_snapshot

    def get_state_history(
        self,
        config: RunnableConfig,
        *,
        filter: Optional[Dict[str, Any]] = None,
        before: Optional[RunnableConfig] = None,
        limit: Optional[int] = None,
    ) -> Iterator[StateSnapshot]:
        """Get the history of the state of the graph."""
        if not self.checkpointer:
            raise ValueError("No checkpointer set")
        if (
            filter is not None
            and signature(self.checkpointer.list).parameters.get("filter") is None
        ):
            raise ValueError("Checkpointer does not support filtering")

        checkpoint_ns = config["configurable"].get("checkpoint_ns", "")
        for checkpoint_tuple in self.checkpointer.list(
            config, before=before, limit=limit, filter=filter
        ):
            if (
                checkpoint_tuple.config["configurable"]["checkpoint_ns"]
                != checkpoint_ns
            ):
                # only list root checkpoints here
                continue

            state_snapshot = self.get_state(checkpoint_tuple.config)
            yield state_snapshot

    async def aget_state_history(
        self,
        config: RunnableConfig,
        *,
        filter: Optional[Dict[str, Any]] = None,
        before: Optional[RunnableConfig] = None,
        limit: Optional[int] = None,
    ) -> AsyncIterator[StateSnapshot]:
        """Get the history of the state of the graph."""
        if not self.checkpointer:
            raise ValueError("No checkpointer set")
        if (
            filter is not None
            and signature(self.checkpointer.list).parameters.get("filter") is None
        ):
            raise ValueError("Checkpointer does not support filtering")

        checkpoint_ns = config["configurable"].get("checkpoint_ns", "")
        async for checkpoint_tuple in self.checkpointer.alist(
            config, before=before, limit=limit, filter=filter
        ):
            if (
                checkpoint_tuple.config["configurable"]["checkpoint_ns"]
                != checkpoint_ns
            ):
                # only list root checkpoints here
                continue

            state_snapshot = await self.aget_state(checkpoint_tuple.config)
            yield state_snapshot

    def update_state(
        self,
        config: RunnableConfig,
        values: Optional[Union[dict[str, Any], Any]],
        as_node: Optional[str | list[str]] = None,
    ) -> RunnableConfig:
        """Update the state of the graph with the given values, as if they came from
        node `as_node`. If `as_node` is not provided, it will be set to the last node
        that updated the state, if not ambiguous.
        """
        checkpointer = config["configurable"].get(
            CONFIG_KEY_CHECKPOINTER, self.checkpointer
        )
        if not checkpointer:
            raise ValueError("No checkpointer set")

        has_nested_interrupts = _has_nested_interrupts(self)
        if (
            has_nested_interrupts
            and as_node is not None
            and not isinstance(as_node, list)
        ):
            raise ValueError(
                "Since your graph has subgraphs with interrupts, you need to set 'as_node' to None or a list that defines a path to subgraph node that will be creating an update."
            )

        # get last checkpoint
        saved = checkpointer.get_tuple(config)
        checkpoint = copy_checkpoint(saved.checkpoint) if saved else empty_checkpoint()
        checkpoint_previous_versions = (
            saved.checkpoint["channel_versions"].copy() if saved else {}
        )
        step = saved.metadata.get("step", -1) if saved else -1

        if isinstance(as_node, list):
            subgraph_as_node = as_node
            as_node = as_node[0] if len(as_node) == 1 else None
        else:
            subgraph_as_node = as_node

        # merge configurable fields with previous checkpoint config
        checkpoint_ns = config["configurable"].get("checkpoint_ns", "")
        checkpoint_config = {
            **config,
            "configurable": {
                **config["configurable"],
                "checkpoint_ns": checkpoint_ns,
            },
        }
        if saved:
            checkpoint_config = {
                "configurable": {
                    **config.get("configurable", {}),
                    **saved.config["configurable"],
                }
            }

        # if we're writing a subgraph update for a key that's not in the parent graph channels,
        # we ignore the values for that key in parent graph updates
        if isinstance(values, dict) and all(k not in self.channels for k in values):
            values_to_write = None if has_nested_interrupts else values
        else:
            values_to_write = values

        checkpoint_id = config["configurable"].get(
            "update_checkpoint_id", str(uuid6(clock_seq=step + 1))
        )
        write_config = None
        # find last node that updated the state, if not provided
        if values_to_write is None and as_node is None:
            write_config = checkpointer.put(
                checkpoint_config,
                create_checkpoint(checkpoint, None, step, id=checkpoint_id),
                {
                    "source": "update",
                    "step": step + 1,
                    "writes": {},
                },
                {},
            )
        elif as_node is None and not any(
            v for vv in checkpoint["versions_seen"].values() for v in vv.values()
        ):
            if (
                isinstance(self.input_channels, str)
                and self.input_channels in self.nodes
            ):
                as_node = self.input_channels
        elif as_node is None:
            last_seen_by_node = sorted(
                (v, n)
                for n, seen in checkpoint["versions_seen"].items()
                for v in seen.values()
            )
            # if two nodes updated the state at the same time, it's ambiguous
            if last_seen_by_node:
                if len(last_seen_by_node) == 1:
                    as_node = last_seen_by_node[0][1]
                elif last_seen_by_node[-1][0] != last_seen_by_node[-2][0]:
                    as_node = last_seen_by_node[-1][1]
<<<<<<< HEAD

        if write_config is None:
            if as_node is None:
                raise InvalidUpdateError("Ambiguous update, specify as_node")
            if as_node not in self.nodes:
                raise InvalidUpdateError(f"Node {as_node} does not exist")
            # update channels
            with ChannelsManager(self.channels, checkpoint, config) as channels:
                # create task to run all writers of the chosen node
                writers = self.nodes[as_node].get_writers()
                if not writers:
                    raise InvalidUpdateError(f"Node {as_node} has no writers")
                task = PregelExecutableTask(
                    as_node,
                    values_to_write,
                    RunnableSequence(*writers) if len(writers) > 1 else writers[0],
                    deque(),
                    None,
                    [INTERRUPT],
                    None,
                    str(uuid5(UUID(checkpoint["id"]), INTERRUPT)),
                )
                # execute task
                task.proc.invoke(
                    task.input,
                    patch_config(
                        config,
                        run_name=self.name + "UpdateState",
                        configurable={
                            # deque.extend is thread-safe
                            CONFIG_KEY_SEND: task.writes.extend,
                            CONFIG_KEY_READ: partial(
                                local_read, checkpoint, channels, task, config
                            ),
                        },
                    ),
                )
                # apply to checkpoint and save
                apply_writes(
                    checkpoint, channels, [task], checkpointer.get_next_version
                )

                new_versions = get_new_channel_versions(
                    checkpoint_previous_versions, checkpoint["channel_versions"]
                )
                write_config = checkpointer.put(
                    checkpoint_config,
                    create_checkpoint(checkpoint, channels, step + 1, id=checkpoint_id),
                    {
                        "source": "update",
                        "step": step + 1,
                        "writes": {as_node: values_to_write},
                    },
                    new_versions,
                )

        # apply writes to all relevant subgraph nodes
        for name, node in self.nodes.items():
            if (
                isinstance(subgraph_as_node, list)
                and len(subgraph_as_node) > 1
                and name != subgraph_as_node[0]
            ):
                continue

            subgraph_checkpoint_ns = (
                f"{checkpoint_ns}{CHECKPOINT_NAMESPACE_SEPARATOR}{name}"
                if checkpoint_ns
                else name
            )
            subgraph_config = {
                **config,
                "configurable": {
                    **config["configurable"],
                    CONFIG_KEY_CHECKPOINTER: checkpointer,
                    "checkpoint_ns": subgraph_checkpoint_ns,
                    # we want all update checkpoints to share the same ID
                    "update_checkpoint_id": checkpoint_id,
                },
            }
            subgraph_as_node = (
                subgraph_as_node[1:]
                if isinstance(subgraph_as_node, list)
                else subgraph_as_node
=======
        if as_node is None:
            raise InvalidUpdateError("Ambiguous update, specify as_node")
        if as_node not in self.nodes:
            raise InvalidUpdateError(f"Node {as_node} does not exist")
        # update channels
        with ChannelsManager(self.channels, checkpoint, config) as (
            channels,
            _,
        ):
            # create task to run all writers of the chosen node
            writers = self.nodes[as_node].get_writers()
            if not writers:
                raise InvalidUpdateError(f"Node {as_node} has no writers")
            task = PregelExecutableTask(
                as_node,
                values,
                RunnableSequence(*writers) if len(writers) > 1 else writers[0],
                deque(),
                None,
                [INTERRUPT],
                None,
                str(uuid5(UUID(checkpoint["id"]), INTERRUPT)),
            )
            # execute task
            task.proc.invoke(
                task.input,
                patch_config(
                    config,
                    run_name=self.name + "UpdateState",
                    configurable={
                        # deque.extend is thread-safe
                        CONFIG_KEY_SEND: task.writes.extend,
                        CONFIG_KEY_READ: partial(
                            local_read, checkpoint, channels, task, config
                        ),
                    },
                ),
            )
            # apply to checkpoint and save
            assert not apply_writes(
                checkpoint, channels, [task], self.checkpointer.get_next_version
            ), "Can't write to SharedValues from update_state"
            checkpoint = create_checkpoint(checkpoint, channels, step + 1)
            return self.checkpointer.put(
                checkpoint_config,
                checkpoint,
                {
                    "source": "update",
                    "step": step + 1,
                    "writes": {as_node: values},
                },
                get_new_channel_versions(
                    checkpoint_previous_versions, checkpoint["channel_versions"]
                ),
>>>>>>> 6c7d9c35
            )
            if isinstance(node.bound, Pregel):
                node.bound.update_state(
                    subgraph_config,
                    # pass original values
                    values,
                    as_node=subgraph_as_node,
                )
            elif isinstance(node.bound, RunnableSequence):
                for runnable in node.bound.steps:
                    if isinstance(runnable, Pregel):
                        runnable.update_state(
                            # pass original values
                            subgraph_config,
                            values,
                            as_node=subgraph_as_node,
                        )

        return write_config

    async def aupdate_state(
        self,
        config: RunnableConfig,
        values: dict[str, Any] | Any,
        as_node: Optional[str | list[str]] = None,
    ) -> RunnableConfig:
        checkpointer = config["configurable"].get(
            CONFIG_KEY_CHECKPOINTER, self.checkpointer
        )
        if not checkpointer:
            raise ValueError("No checkpointer set")

        has_nested_interrupts = _has_nested_interrupts(self)
        if (
            has_nested_interrupts
            and as_node is not None
            and not isinstance(as_node, list)
        ):
            raise ValueError(
                "Since your graph has subgraphs with interrupts, you need to set 'as_node' to None or a list that defines a path to subgraph node that will be creating an update."
            )

        # get last checkpoint
        saved = await checkpointer.aget_tuple(config)
        checkpoint = copy_checkpoint(saved.checkpoint) if saved else empty_checkpoint()
        checkpoint_previous_versions = (
            saved.checkpoint["channel_versions"].copy() if saved else {}
        )
        step = saved.metadata.get("step", -1) if saved else -1

        if isinstance(as_node, list):
            subgraph_as_node = as_node
            as_node = as_node[0] if len(as_node) == 1 else None
        else:
            subgraph_as_node = as_node

        # merge configurable fields with previous checkpoint config
        checkpoint_ns = config["configurable"].get("checkpoint_ns", "")
        checkpoint_config = {
            **config,
            "configurable": {
                **config["configurable"],
                "checkpoint_ns": checkpoint_ns,
            },
        }
        if saved:
            checkpoint_config = {
                "configurable": {
                    **config.get("configurable", {}),
                    **saved.config["configurable"],
                }
            }

        # if we're writing a subgraph update for a key that's not in the parent graph channels,
        # we ignore the values for that key in parent graph updates
        if isinstance(values, dict) and all(k not in self.channels for k in values):
            values_to_write = None if has_nested_interrupts else values
        else:
            values_to_write = values

        checkpoint_id = config["configurable"].get(
            "update_checkpoint_id", str(uuid6(clock_seq=step + 1))
        )
        write_config = None
        # find last node that updated the state, if not provided
        if values_to_write is None and as_node is None:
            write_config = await checkpointer.aput(
                checkpoint_config,
                create_checkpoint(checkpoint, None, step, id=checkpoint_id),
                {
                    "source": "update",
                    "step": step + 1,
                    "writes": {},
                },
                {},
            )
        elif as_node is None and not any(
            v for vv in checkpoint["versions_seen"].values() for v in vv.values()
        ):
            if (
                isinstance(self.input_channels, str)
                and self.input_channels in self.nodes
            ):
                as_node = self.input_channels
        elif as_node is None:
            last_seen_by_node = sorted(
                (v, n)
                for n, seen in checkpoint["versions_seen"].items()
                for v in seen.values()
            )
            # if two nodes updated the state at the same time, it's ambiguous
            if last_seen_by_node:
                if len(last_seen_by_node) == 1:
                    as_node = last_seen_by_node[0][1]
                elif last_seen_by_node[-1][0] != last_seen_by_node[-2][0]:
                    as_node = last_seen_by_node[-1][1]
<<<<<<< HEAD

        if write_config is None:
            if as_node is None:
                raise InvalidUpdateError("Ambiguous update, specify as_node")
            if as_node not in self.nodes:
                raise InvalidUpdateError(f"Node {as_node} does not exist")
            # update channels
            async with AsyncChannelsManager(
                self.channels, checkpoint, config
            ) as channels:
                # create task to run all writers of the chosen node
                writers = self.nodes[as_node].get_writers()
                if not writers:
                    raise InvalidUpdateError(f"Node {as_node} has no writers")
                task = PregelExecutableTask(
                    as_node,
                    values_to_write,
                    RunnableSequence(*writers) if len(writers) > 1 else writers[0],
                    deque(),
                    None,
                    [INTERRUPT],
                    None,
                    str(uuid5(UUID(checkpoint["id"]), INTERRUPT)),
                )
                # execute task
                await task.proc.ainvoke(
                    task.input,
                    patch_config(
                        config,
                        run_name=self.name + "UpdateState",
                        configurable={
                            # deque.extend is thread-safe
                            CONFIG_KEY_SEND: task.writes.extend,
                            CONFIG_KEY_READ: partial(
                                local_read, checkpoint, channels, task, config
                            ),
                        },
                    ),
                )
                # apply to checkpoint and save
                apply_writes(
                    checkpoint, channels, [task], checkpointer.get_next_version
                )

                new_versions = get_new_channel_versions(
                    checkpoint_previous_versions, checkpoint["channel_versions"]
                )
                write_config = await checkpointer.aput(
                    checkpoint_config,
                    create_checkpoint(checkpoint, channels, step + 1, id=checkpoint_id),
                    {
                        "source": "update",
                        "step": step + 1,
                        "writes": {as_node: values_to_write},
                    },
                    new_versions,
                )

        # apply writes to all relevant subgraph nodes
        for name, node in self.nodes.items():
            if (
                isinstance(subgraph_as_node, list)
                and len(subgraph_as_node) > 1
                and name != subgraph_as_node[0]
            ):
                continue

            subgraph_checkpoint_ns = (
                f"{checkpoint_ns}{CHECKPOINT_NAMESPACE_SEPARATOR}{name}"
                if checkpoint_ns
                else name
            )
            subgraph_config = {
                **config,
                "configurable": {
                    **config["configurable"],
                    CONFIG_KEY_CHECKPOINTER: checkpointer,
                    "checkpoint_ns": subgraph_checkpoint_ns,
                    # we want all update checkpoints to share the same ID
                    "update_checkpoint_id": checkpoint_id,
                },
            }
            subgraph_as_node = (
                subgraph_as_node[1:]
                if isinstance(subgraph_as_node, list)
                else subgraph_as_node
=======
        if as_node is None:
            raise InvalidUpdateError("Ambiguous update, specify as_node")
        if as_node not in self.nodes:
            raise InvalidUpdateError(f"Node {as_node} does not exist")
        # update channels, acting as the chosen node
        async with AsyncChannelsManager(self.channels, checkpoint, config) as (
            channels,
            _,
        ):
            # create task to run all writers of the chosen node
            writers = self.nodes[as_node].get_writers()
            if not writers:
                raise InvalidUpdateError(f"Node {as_node} has no writers")
            task = PregelExecutableTask(
                as_node,
                values,
                RunnableSequence(*writers) if len(writers) > 1 else writers[0],
                deque(),
                None,
                [INTERRUPT],
                None,
                str(uuid5(UUID(checkpoint["id"]), INTERRUPT)),
            )
            # execute task
            await task.proc.ainvoke(
                task.input,
                patch_config(
                    config,
                    run_name=self.name + "UpdateState",
                    configurable={
                        # deque.extend is thread-safe
                        CONFIG_KEY_SEND: task.writes.extend,
                        CONFIG_KEY_READ: partial(
                            local_read, checkpoint, channels, task, config
                        ),
                    },
                ),
            )
            # apply to checkpoint and save
            assert not apply_writes(
                checkpoint, channels, [task], self.checkpointer.get_next_version
            ), "Can't write to SharedValues from update_state"
            checkpoint = create_checkpoint(checkpoint, channels, step + 1)
            return await self.checkpointer.aput(
                checkpoint_config,
                checkpoint,
                {
                    "source": "update",
                    "step": step + 1,
                    "writes": {as_node: values},
                },
                get_new_channel_versions(
                    checkpoint_previous_versions, checkpoint["channel_versions"]
                ),
>>>>>>> 6c7d9c35
            )
            if isinstance(node.bound, Pregel):
                await node.bound.aupdate_state(
                    subgraph_config,
                    # pass original values
                    values,
                    as_node=subgraph_as_node,
                )
            elif isinstance(node.bound, RunnableSequence):
                for runnable in node.bound.steps:
                    if isinstance(runnable, Pregel):
                        await runnable.aupdate_state(
                            # pass original values
                            subgraph_config,
                            values,
                            as_node=subgraph_as_node,
                        )

        return write_config

    def _defaults(
        self,
        config: Optional[RunnableConfig] = None,
        *,
        stream_mode: Optional[Union[StreamMode, list[StreamMode]]] = None,
        output_keys: Optional[Union[str, Sequence[str]]] = None,
        interrupt_before: Optional[Union[All, Sequence[str]]] = None,
        interrupt_after: Optional[Union[All, Sequence[str]]] = None,
        debug: Optional[bool] = None,
    ) -> tuple[
        bool,
        Sequence[StreamMode],
        Union[str, Sequence[str]],
        Union[str, Sequence[str]],
        Optional[Sequence[str]],
        Optional[Sequence[str]],
        Optional[BaseCheckpointSaver],
    ]:
        debug = debug if debug is not None else self.debug
        if output_keys is None:
            output_keys = self.stream_channels_asis
        else:
            validate_keys(output_keys, self.channels)
        interrupt_before = interrupt_before or self.interrupt_before_nodes
        interrupt_after = interrupt_after or self.interrupt_after_nodes
        stream_mode = stream_mode if stream_mode is not None else self.stream_mode
        if not isinstance(stream_mode, list):
            stream_mode = [stream_mode]
        if config and config.get("configurable", {}).get(CONFIG_KEY_READ) is not None:
            # if being called as a node in another graph, always use values mode
            stream_mode = ["values"]
        if (
            config is not None
            and config.get("configurable", {}).get(CONFIG_KEY_CHECKPOINTER)
            and (interrupt_after or interrupt_before or _has_nested_interrupts(self))
        ):
            checkpointer: Optional[BaseCheckpointSaver] = config["configurable"][
                CONFIG_KEY_CHECKPOINTER
            ]
        else:
            checkpointer = self.checkpointer
        return (
            debug,
            stream_mode,
            output_keys,
            interrupt_before,
            interrupt_after,
            checkpointer,
        )

    def stream(
        self,
        input: Union[dict[str, Any], Any],
        config: Optional[RunnableConfig] = None,
        *,
        stream_mode: Optional[Union[StreamMode, list[StreamMode]]] = None,
        output_keys: Optional[Union[str, Sequence[str]]] = None,
        interrupt_before: Optional[Union[All, Sequence[str]]] = None,
        interrupt_after: Optional[Union[All, Sequence[str]]] = None,
        debug: Optional[bool] = None,
    ) -> Iterator[Union[dict[str, Any], Any]]:
        """Stream graph steps for a single input.

        Args:
            input: The input to the graph.
            config: The configuration to use for the run.
            stream_mode: The mode to stream output, defaults to self.stream_mode.
                Options are 'values', 'updates', and 'debug'.
                values: Emit the current values of the state for each step.
                updates: Emit only the updates to the state for each step.
                    Output is a dict with the node name as key and the updated values as value.
                debug: Emit debug events for each step.
            output_keys: The keys to stream, defaults to all non-context channels.
            interrupt_before: Nodes to interrupt before, defaults to all nodes in the graph.
            interrupt_after: Nodes to interrupt after, defaults to all nodes in the graph.
            debug: Whether to print debug information during execution, defaults to False.

        Yields:
            The output of each step in the graph. The output shape depends on the stream_mode.

        Examples:
            Using different stream modes with a graph:
            ```pycon
            >>> import operator
            >>> from typing_extensions import Annotated, TypedDict
            >>> from langgraph.graph import StateGraph
            >>> from langgraph.constants import START
            ...
            >>> class State(TypedDict):
            ...     alist: Annotated[list, operator.add]
            ...     another_list: Annotated[list, operator.add]
            ...
            >>> builder = StateGraph(State)
            >>> builder.add_node("a", lambda _state: {"another_list": ["hi"]})
            >>> builder.add_node("b", lambda _state: {"alist": ["there"]})
            >>> builder.add_edge("a", "b")
            >>> builder.add_edge(START, "a")
            >>> graph = builder.compile()
            ```
            With stream_mode="values":

            ```pycon
            >>> for event in graph.stream({"alist": ['Ex for stream_mode="values"']}, stream_mode="values"):
            ...     print(event)
            {'alist': ['Ex for stream_mode="values"'], 'another_list': []}
            {'alist': ['Ex for stream_mode="values"'], 'another_list': ['hi']}
            {'alist': ['Ex for stream_mode="values"', 'there'], 'another_list': ['hi']}
            ```
            With stream_mode="updates":

            ```pycon
            >>> for event in graph.stream({"alist": ['Ex for stream_mode="updates"']}, stream_mode="updates"):
            ...     print(event)
            {'a': {'another_list': ['hi']}}
            {'b': {'alist': ['there']}}
            ```
            With stream_mode="debug":

            ```pycon
            >>> for event in graph.stream({"alist": ['Ex for stream_mode="debug"']}, stream_mode="debug"):
            ...     print(event)
            {'type': 'task', 'timestamp': '2024-06-23T...+00:00', 'step': 1, 'payload': {'id': '...', 'name': 'a', 'input': {'alist': ['Ex for stream_mode="debug"'], 'another_list': []}, 'triggers': ['start:a']}}
            {'type': 'task_result', 'timestamp': '2024-06-23T...+00:00', 'step': 1, 'payload': {'id': '...', 'name': 'a', 'result': [('another_list', ['hi'])]}}
            {'type': 'task', 'timestamp': '2024-06-23T...+00:00', 'step': 2, 'payload': {'id': '...', 'name': 'b', 'input': {'alist': ['Ex for stream_mode="debug"'], 'another_list': ['hi']}, 'triggers': ['a']}}
            {'type': 'task_result', 'timestamp': '2024-06-23T...+00:00', 'step': 2, 'payload': {'id': '...', 'name': 'b', 'result': [('alist', ['there'])]}}
            ```
        """
        config = ensure_config(config)
        callback_manager = get_callback_manager_for_config(config)
        run_manager = callback_manager.on_chain_start(
            dumpd(self),
            input,
            name=config.get("run_name", self.get_name()),
            run_id=config.get("run_id"),
        )
        try:
            if config["recursion_limit"] < 1:
                raise ValueError("recursion_limit must be at least 1")
            if self.checkpointer and not config.get("configurable"):
                raise ValueError(
                    f"Checkpointer requires one or more of the following 'configurable' keys: {[s.id for s in self.checkpointer.config_specs]}"
                )
            # assign defaults
            (
                debug,
                stream_modes,
                output_keys,
                interrupt_before,
                interrupt_after,
                checkpointer,
            ) = self._defaults(
                config,
                stream_mode=stream_mode,
                output_keys=output_keys,
                interrupt_before=interrupt_before,
                interrupt_after=interrupt_after,
                debug=debug,
            )

            with SyncPregelLoop(
                input,
                config=config,
                store=self.store,
                checkpointer=checkpointer,
                nodes=self.nodes,
                specs=self.channels,
                output_keys=output_keys,
                stream_keys=self.stream_channels_asis,
            ) as loop:
                # Similarly to Bulk Synchronous Parallel / Pregel model
                # computation proceeds in steps, while there are channel updates
                # channel updates from step N are only visible in step N+1
                # channels are guaranteed to be immutable for the duration of the step,
                # with channel updates applied only at the transition between steps
                while loop.tick(
                    input_keys=self.input_channels,
                    interrupt_before=interrupt_before,
                    interrupt_after=interrupt_after,
                    manager=run_manager,
                ):
                    # debug flag
                    if debug:
                        print_step_checkpoint(
                            loop.checkpoint_metadata,
                            loop.channels,
                            self.stream_channels_list,
                        )
                    # emit output
                    while loop.stream:
                        mode, payload = loop.stream.popleft()
                        if mode in stream_modes:
                            if isinstance(stream_mode, list):
                                yield (mode, payload)
                            else:
                                yield payload
                    # debug flag
                    if debug:
                        print_step_tasks(loop.step, loop.tasks)

                    # execute tasks, and wait for one to fail or all to finish.
                    # each task is independent from all other concurrent tasks
                    # yield updates/debug output as each task finishes
                    futures = {
                        loop.submit(
                            run_with_retry,
                            task,
                            self.retry_policy,
                        ): task
                        for task in loop.tasks
                        if not task.writes
                    }
                    all_futures = futures.copy()
                    end_time = (
                        self.step_timeout + time.monotonic()
                        if self.step_timeout
                        else None
                    )
                    if not futures:
                        done, inflight = set(), set()
                    while futures:
                        done, inflight = concurrent.futures.wait(
                            futures,
                            return_when=concurrent.futures.FIRST_COMPLETED,
                            timeout=(
                                max(0, end_time - time.monotonic())
                                if end_time
                                else None
                            ),
                        )
                        if not done:
                            break  # timed out
                        for fut, task in zip(done, [futures.pop(fut) for fut in done]):
                            if exc := _exception(fut):
                                # save error to checkpointer
                                if isinstance(exc, GraphInterrupt):
                                    loop.put_writes(
                                        task.id, [(INTERRUPT, i) for i in exc.args[0]]
                                    )
                                else:
                                    loop.put_writes(task.id, [(ERROR, exc)])

                            else:
                                # save task writes to checkpointer
                                loop.put_writes(task.id, task.writes)
                        else:
                            # remove references to loop vars
                            del fut, task
                        # emit output
                        while loop.stream:
                            mode, payload = loop.stream.popleft()
                            if mode in stream_modes:
                                if isinstance(stream_mode, list):
                                    yield (mode, payload)
                                else:
                                    yield payload
                        if _should_stop_others(done):
                            break

                    # panic on failure or timeout
                    _panic_or_proceed(all_futures, loop.step)
                    # don't keep futures around in memory longer than needed
                    del done, inflight, futures
                    # debug flag
                    if debug:
                        print_step_writes(
                            loop.step,
                            [w for t in loop.tasks for w in t.writes],
                            self.stream_channels_list,
                        )
            # emit output
            while loop.stream:
                mode, payload = loop.stream.popleft()
                if mode in stream_modes:
                    if isinstance(stream_mode, list):
                        yield (mode, payload)
                    else:
                        yield payload
            # handle exit
            if loop.status == "out_of_steps":
                raise GraphRecursionError(
                    f"Recursion limit of {config['recursion_limit']} reached "
                    "without hitting a stop condition. You can increase the "
                    "limit by setting the `recursion_limit` config key."
                )
            # set final channel values as run output
            run_manager.on_chain_end(loop.output)
        except BaseException as e:
            run_manager.on_chain_error(e)
            raise

    async def astream(
        self,
        input: Union[dict[str, Any], Any],
        config: Optional[RunnableConfig] = None,
        *,
        stream_mode: Optional[Union[StreamMode, list[StreamMode]]] = None,
        output_keys: Optional[Union[str, Sequence[str]]] = None,
        interrupt_before: Optional[Union[All, Sequence[str]]] = None,
        interrupt_after: Optional[Union[All, Sequence[str]]] = None,
        debug: Optional[bool] = None,
    ) -> AsyncIterator[Union[dict[str, Any], Any]]:
        """Stream graph steps for a single input.

        Args:
            input: The input to the graph.
            config: The configuration to use for the run.
            stream_mode: The mode to stream output, defaults to self.stream_mode.
                Options are 'values', 'updates', and 'debug'.
                values: Emit the current values of the state for each step.
                updates: Emit only the updates to the state for each step.
                    Output is a dict with the node name as key and the updated values as value.
                debug: Emit debug events for each step.
            output_keys: The keys to stream, defaults to all non-context channels.
            interrupt_before: Nodes to interrupt before, defaults to all nodes in the graph.
            interrupt_after: Nodes to interrupt after, defaults to all nodes in the graph.
            debug: Whether to print debug information during execution, defaults to False.

        Yields:
            The output of each step in the graph. The output shape depends on the stream_mode.

        Examples:
            Using different stream modes with a graph:
            ```pycon
            >>> import operator
            >>> from typing_extensions import Annotated, TypedDict
            >>> from langgraph.graph import StateGraph
            >>> from langgraph.constants import START
            ...
            >>> class State(TypedDict):
            ...     alist: Annotated[list, operator.add]
            ...     another_list: Annotated[list, operator.add]
            ...
            >>> builder = StateGraph(State)
            >>> builder.add_node("a", lambda _state: {"another_list": ["hi"]})
            >>> builder.add_node("b", lambda _state: {"alist": ["there"]})
            >>> builder.add_edge("a", "b")
            >>> builder.add_edge(START, "a")
            >>> graph = builder.compile()
            ```
            With stream_mode="values":

            ```pycon
            >>> async for event in graph.astream({"alist": ['Ex for stream_mode="values"']}, stream_mode="values"):
            ...     print(event)
            {'alist': ['Ex for stream_mode="values"'], 'another_list': []}
            {'alist': ['Ex for stream_mode="values"'], 'another_list': ['hi']}
            {'alist': ['Ex for stream_mode="values"', 'there'], 'another_list': ['hi']}
            ```
            With stream_mode="updates":

            ```pycon
            >>> async for event in graph.astream({"alist": ['Ex for stream_mode="updates"']}, stream_mode="updates"):
            ...     print(event)
            {'a': {'another_list': ['hi']}}
            {'b': {'alist': ['there']}}
            ```
            With stream_mode="debug":

            ```pycon
            >>> async for event in graph.astream({"alist": ['Ex for stream_mode="debug"']}, stream_mode="debug"):
            ...     print(event)
            {'type': 'task', 'timestamp': '2024-06-23T...+00:00', 'step': 1, 'payload': {'id': '...', 'name': 'a', 'input': {'alist': ['Ex for stream_mode="debug"'], 'another_list': []}, 'triggers': ['start:a']}}
            {'type': 'task_result', 'timestamp': '2024-06-23T...+00:00', 'step': 1, 'payload': {'id': '...', 'name': 'a', 'result': [('another_list', ['hi'])]}}
            {'type': 'task', 'timestamp': '2024-06-23T...+00:00', 'step': 2, 'payload': {'id': '...', 'name': 'b', 'input': {'alist': ['Ex for stream_mode="debug"'], 'another_list': ['hi']}, 'triggers': ['a']}}
            {'type': 'task_result', 'timestamp': '2024-06-23T...+00:00', 'step': 2, 'payload': {'id': '...', 'name': 'b', 'result': [('alist', ['there'])]}}
            ```
        """
        config = ensure_config(config)
        callback_manager = get_async_callback_manager_for_config(config)
        run_manager = await callback_manager.on_chain_start(
            dumpd(self),
            input,
            name=config.get("run_name", self.get_name()),
            run_id=config.get("run_id"),
        )
        # if running from astream_log() run each proc with streaming
        do_stream = next(
            (
                h
                for h in run_manager.handlers
                if isinstance(h, _StreamingCallbackHandler)
            ),
            None,
        )
        try:
            if config["recursion_limit"] < 1:
                raise ValueError("recursion_limit must be at least 1")
            if self.checkpointer and not config.get("configurable"):
                raise ValueError(
                    f"Checkpointer requires one or more of the following 'configurable' keys: {[s.id for s in self.checkpointer.config_specs]}"
                )
            # assign defaults
            (
                debug,
                stream_modes,
                output_keys,
                interrupt_before,
                interrupt_after,
                checkpointer,
            ) = self._defaults(
                config,
                stream_mode=stream_mode,
                output_keys=output_keys,
                interrupt_before=interrupt_before,
                interrupt_after=interrupt_after,
                debug=debug,
            )
            async with AsyncPregelLoop(
                input,
                config=config,
                store=self.store,
                checkpointer=checkpointer,
                nodes=self.nodes,
                specs=self.channels,
                output_keys=output_keys,
                stream_keys=self.stream_channels_asis,
            ) as loop:
                aioloop = asyncio.get_event_loop()
                # Similarly to Bulk Synchronous Parallel / Pregel model
                # computation proceeds in steps, while there are channel updates
                # channel updates from step N are only visible in step N+1
                # channels are guaranteed to be immutable for the duration of the step,
                # with channel updates applied only at the transition between steps
                while loop.tick(
                    input_keys=self.input_channels,
                    interrupt_before=interrupt_before,
                    interrupt_after=interrupt_after,
                    manager=run_manager,
                ):
                    # debug flag
                    if debug:
                        print_step_checkpoint(
                            loop.checkpoint_metadata,
                            loop.channels,
                            self.stream_channels_list,
                        )
                    # emit output
                    while loop.stream:
                        mode, payload = loop.stream.popleft()
                        if mode in stream_modes:
                            if isinstance(stream_mode, list):
                                yield (mode, payload)
                            else:
                                yield payload
                    # debug flag
                    if debug:
                        print_step_tasks(loop.step, loop.tasks)

                    # execute tasks, and wait for one to fail or all to finish.
                    # each task is independent from all other concurrent tasks
                    # yield updates/debug output as each task finishes
                    futures = {
                        loop.submit(
                            arun_with_retry,
                            task,
                            self.retry_policy,
                            stream=do_stream,
                            __name__=task.name,
                            __cancel_on_exit__=True,
                        ): task
                        for task in loop.tasks
                        if not task.writes
                    }
                    all_futures = futures.copy()
                    end_time = (
                        self.step_timeout + aioloop.time()
                        if self.step_timeout
                        else None
                    )
                    if not futures:
                        done, inflight = set(), set()
                    while futures:
                        done, inflight = await asyncio.wait(
                            futures,
                            return_when=asyncio.FIRST_COMPLETED,
                            timeout=(
                                max(0, end_time - aioloop.time()) if end_time else None
                            ),
                        )
                        if not done:
                            break  # timed out

                        for fut, task in zip(done, [futures.pop(fut) for fut in done]):
                            if exc := _exception(fut):
                                # save error to checkpointer
                                if isinstance(exc, GraphInterrupt):
                                    loop.put_writes(
                                        task.id, [(INTERRUPT, i) for i in exc.args[0]]
                                    )
                                else:
                                    loop.put_writes(task.id, [(ERROR, exc)])

                            else:
                                # save task writes to checkpointer
                                loop.put_writes(task.id, task.writes)
                        else:
                            # remove references to loop vars
                            del fut, task
                        # emit output
                        while loop.stream:
                            mode, payload = loop.stream.popleft()
                            if mode in stream_modes:
                                if isinstance(stream_mode, list):
                                    yield (mode, payload)
                                else:
                                    yield payload
                        if _should_stop_others(done):
                            break

                    # panic on failure or timeout
                    _panic_or_proceed(all_futures, loop.step, asyncio.TimeoutError)
                    # don't keep futures around in memory longer than needed
                    del done, inflight, futures
                    # debug flag
                    if debug:
                        print_step_writes(
                            loop.step,
                            [w for t in loop.tasks for w in t.writes],
                            self.stream_channels_list,
                        )
            # emit output
            while loop.stream:
                mode, payload = loop.stream.popleft()
                if mode in stream_modes:
                    if isinstance(stream_mode, list):
                        yield (mode, payload)
                    else:
                        yield payload
            # handle exit
            if loop.status == "out_of_steps":
                raise GraphRecursionError(
                    f"Recursion limit of {config['recursion_limit']} reached "
                    "without hitting a stop condition. You can increase the "
                    "limit by setting the `recursion_limit` config key."
                )
            # set final channel values as run output
            await run_manager.on_chain_end(loop.output)
        except BaseException as e:
            await asyncio.shield(run_manager.on_chain_error(e))
            raise

    def invoke(
        self,
        input: Union[dict[str, Any], Any],
        config: Optional[RunnableConfig] = None,
        *,
        stream_mode: StreamMode = "values",
        output_keys: Optional[Union[str, Sequence[str]]] = None,
        interrupt_before: Optional[Union[All, Sequence[str]]] = None,
        interrupt_after: Optional[Union[All, Sequence[str]]] = None,
        debug: Optional[bool] = None,
        **kwargs: Any,
    ) -> Union[dict[str, Any], Any]:
        """Run the graph with a single input and config.

        Args:
            input: The input data for the graph. It can be a dictionary or any other type.
            config: Optional. The configuration for the graph run.
            stream_mode: Optional[str]. The stream mode for the graph run. Default is "values".
            output_keys: Optional. The output keys to retrieve from the graph run.
            interrupt_before: Optional. The nodes to interrupt the graph run before.
            interrupt_after: Optional. The nodes to interrupt the graph run after.
            debug: Optional. Enable debug mode for the graph run.
            **kwargs: Additional keyword arguments to pass to the graph run.

        Returns:
            The output of the graph run. If stream_mode is "values", it returns the latest output.
            If stream_mode is not "values", it returns a list of output chunks.
        """
        output_keys = output_keys if output_keys is not None else self.output_channels
        if stream_mode == "values":
            latest: Union[dict[str, Any], Any] = None
        else:
            chunks = []
        for chunk in self.stream(
            input,
            config,
            stream_mode=stream_mode,
            output_keys=output_keys,
            interrupt_before=interrupt_before,
            interrupt_after=interrupt_after,
            debug=debug,
            **kwargs,
        ):
            if stream_mode == "values":
                latest = chunk
            else:
                chunks.append(chunk)
        if stream_mode == "values":
            return latest
        else:
            return chunks

    async def ainvoke(
        self,
        input: Union[dict[str, Any], Any],
        config: Optional[RunnableConfig] = None,
        *,
        stream_mode: StreamMode = "values",
        output_keys: Optional[Union[str, Sequence[str]]] = None,
        interrupt_before: Optional[Union[All, Sequence[str]]] = None,
        interrupt_after: Optional[Union[All, Sequence[str]]] = None,
        debug: Optional[bool] = None,
        **kwargs: Any,
    ) -> Union[dict[str, Any], Any]:
        """Asynchronously invoke the graph on a single input.

        Args:
            input: The input data for the computation. It can be a dictionary or any other type.
            config: Optional. The configuration for the computation.
            stream_mode: Optional. The stream mode for the computation. Default is "values".
            output_keys: Optional. The output keys to include in the result. Default is None.
            interrupt_before: Optional. The nodes to interrupt before. Default is None.
            interrupt_after: Optional. The nodes to interrupt after. Default is None.
            debug: Optional. Whether to enable debug mode. Default is None.
            **kwargs: Additional keyword arguments.

        Returns:
            The result of the computation. If stream_mode is "values", it returns the latest value.
            If stream_mode is "chunks", it returns a list of chunks.
        """

        output_keys = output_keys if output_keys is not None else self.output_channels
        if stream_mode == "values":
            latest: Union[dict[str, Any], Any] = None
        else:
            chunks = []
        async for chunk in self.astream(
            input,
            config,
            stream_mode=stream_mode,
            output_keys=output_keys,
            interrupt_before=interrupt_before,
            interrupt_after=interrupt_after,
            debug=debug,
            **kwargs,
        ):
            if stream_mode == "values":
                latest = chunk
            else:
                chunks.append(chunk)
        if stream_mode == "values":
            return latest
        else:
            return chunks


def _should_stop_others(
    done: Union[set[concurrent.futures.Future[Any]], set[asyncio.Task[Any]]],
) -> bool:
    for fut in done:
        if fut.cancelled():
            return True
        if exc := fut.exception():
            return not isinstance(exc, GraphInterrupt)
    else:
        return False


def _exception(
    fut: Union[concurrent.futures.Future[Any], asyncio.Task[Any]],
) -> Optional[BaseException]:
    if fut.cancelled():
        if isinstance(fut, asyncio.Task):
            return asyncio.CancelledError()
        else:
            return concurrent.futures.CancelledError()
    else:
        return fut.exception()


def _panic_or_proceed(
    futs: Union[set[concurrent.futures.Future[Any]], set[asyncio.Task[Any]]],
    step: int,
    timeout_exc_cls: Type[Exception] = TimeoutError,
) -> None:
    done: set[Union[concurrent.futures.Future[Any], asyncio.Task[Any]]] = set()
    inflight: set[Union[concurrent.futures.Future[Any], asyncio.Task[Any]]] = set()
    for fut in futs:
        if fut.done():
            done.add(fut)
        else:
            inflight.add(fut)
    while done:
        # if any task failed
        if exc := _exception(done.pop()):
            # cancel all pending tasks
            while inflight:
                inflight.pop().cancel()
            # raise the exception
            raise exc

    if inflight:
        # if we got here means we timed out
        while inflight:
            # cancel all pending tasks
            inflight.pop().cancel()
        # raise timeout error
        raise timeout_exc_cls(f"Timed out at step {step}")


def _with_mode(mode: StreamMode, on: bool, iter: Iterator[Any]) -> Iterator[Any]:
    if on:
        for chunk in iter:
            yield (mode, chunk)
    else:
        yield from iter<|MERGE_RESOLUTION|>--- conflicted
+++ resolved
@@ -652,7 +652,7 @@
         node `as_node`. If `as_node` is not provided, it will be set to the last node
         that updated the state, if not ambiguous.
         """
-        checkpointer = config["configurable"].get(
+        checkpointer: Optional[BaseCheckpointSaver] = config["configurable"].get(
             CONFIG_KEY_CHECKPOINTER, self.checkpointer
         )
         if not checkpointer:
@@ -742,7 +742,6 @@
                     as_node = last_seen_by_node[0][1]
                 elif last_seen_by_node[-1][0] != last_seen_by_node[-2][0]:
                     as_node = last_seen_by_node[-1][1]
-<<<<<<< HEAD
 
         if write_config is None:
             if as_node is None:
@@ -750,7 +749,10 @@
             if as_node not in self.nodes:
                 raise InvalidUpdateError(f"Node {as_node} does not exist")
             # update channels
-            with ChannelsManager(self.channels, checkpoint, config) as channels:
+            with ChannelsManager(self.channels, checkpoint, config) as (
+                channels,
+                _,
+            ):
                 # create task to run all writers of the chosen node
                 writers = self.nodes[as_node].get_writers()
                 if not writers:
@@ -781,22 +783,23 @@
                     ),
                 )
                 # apply to checkpoint and save
-                apply_writes(
+                assert not apply_writes(
                     checkpoint, channels, [task], checkpointer.get_next_version
-                )
-
-                new_versions = get_new_channel_versions(
-                    checkpoint_previous_versions, checkpoint["channel_versions"]
+                ), "Can't write to SharedValues from update_state"
+                checkpoint = create_checkpoint(
+                    checkpoint, channels, step + 1, id=checkpoint_id
                 )
                 write_config = checkpointer.put(
                     checkpoint_config,
-                    create_checkpoint(checkpoint, channels, step + 1, id=checkpoint_id),
+                    checkpoint,
                     {
                         "source": "update",
                         "step": step + 1,
                         "writes": {as_node: values_to_write},
                     },
-                    new_versions,
+                    get_new_channel_versions(
+                        checkpoint_previous_versions, checkpoint["channel_versions"]
+                    ),
                 )
 
         # apply writes to all relevant subgraph nodes
@@ -827,62 +830,6 @@
                 subgraph_as_node[1:]
                 if isinstance(subgraph_as_node, list)
                 else subgraph_as_node
-=======
-        if as_node is None:
-            raise InvalidUpdateError("Ambiguous update, specify as_node")
-        if as_node not in self.nodes:
-            raise InvalidUpdateError(f"Node {as_node} does not exist")
-        # update channels
-        with ChannelsManager(self.channels, checkpoint, config) as (
-            channels,
-            _,
-        ):
-            # create task to run all writers of the chosen node
-            writers = self.nodes[as_node].get_writers()
-            if not writers:
-                raise InvalidUpdateError(f"Node {as_node} has no writers")
-            task = PregelExecutableTask(
-                as_node,
-                values,
-                RunnableSequence(*writers) if len(writers) > 1 else writers[0],
-                deque(),
-                None,
-                [INTERRUPT],
-                None,
-                str(uuid5(UUID(checkpoint["id"]), INTERRUPT)),
-            )
-            # execute task
-            task.proc.invoke(
-                task.input,
-                patch_config(
-                    config,
-                    run_name=self.name + "UpdateState",
-                    configurable={
-                        # deque.extend is thread-safe
-                        CONFIG_KEY_SEND: task.writes.extend,
-                        CONFIG_KEY_READ: partial(
-                            local_read, checkpoint, channels, task, config
-                        ),
-                    },
-                ),
-            )
-            # apply to checkpoint and save
-            assert not apply_writes(
-                checkpoint, channels, [task], self.checkpointer.get_next_version
-            ), "Can't write to SharedValues from update_state"
-            checkpoint = create_checkpoint(checkpoint, channels, step + 1)
-            return self.checkpointer.put(
-                checkpoint_config,
-                checkpoint,
-                {
-                    "source": "update",
-                    "step": step + 1,
-                    "writes": {as_node: values},
-                },
-                get_new_channel_versions(
-                    checkpoint_previous_versions, checkpoint["channel_versions"]
-                ),
->>>>>>> 6c7d9c35
             )
             if isinstance(node.bound, Pregel):
                 node.bound.update_state(
@@ -909,7 +856,7 @@
         values: dict[str, Any] | Any,
         as_node: Optional[str | list[str]] = None,
     ) -> RunnableConfig:
-        checkpointer = config["configurable"].get(
+        checkpointer: Optional[BaseCheckpointSaver] = config["configurable"].get(
             CONFIG_KEY_CHECKPOINTER, self.checkpointer
         )
         if not checkpointer:
@@ -999,17 +946,17 @@
                     as_node = last_seen_by_node[0][1]
                 elif last_seen_by_node[-1][0] != last_seen_by_node[-2][0]:
                     as_node = last_seen_by_node[-1][1]
-<<<<<<< HEAD
 
         if write_config is None:
             if as_node is None:
                 raise InvalidUpdateError("Ambiguous update, specify as_node")
             if as_node not in self.nodes:
                 raise InvalidUpdateError(f"Node {as_node} does not exist")
-            # update channels
-            async with AsyncChannelsManager(
-                self.channels, checkpoint, config
-            ) as channels:
+            # update channels, acting as the chosen node
+            async with AsyncChannelsManager(self.channels, checkpoint, config) as (
+                channels,
+                _,
+            ):
                 # create task to run all writers of the chosen node
                 writers = self.nodes[as_node].get_writers()
                 if not writers:
@@ -1040,22 +987,23 @@
                     ),
                 )
                 # apply to checkpoint and save
-                apply_writes(
+                assert not apply_writes(
                     checkpoint, channels, [task], checkpointer.get_next_version
-                )
-
-                new_versions = get_new_channel_versions(
-                    checkpoint_previous_versions, checkpoint["channel_versions"]
+                ), "Can't write to SharedValues from update_state"
+                checkpoint = create_checkpoint(
+                    checkpoint, channels, step + 1, id=checkpoint_id
                 )
                 write_config = await checkpointer.aput(
                     checkpoint_config,
-                    create_checkpoint(checkpoint, channels, step + 1, id=checkpoint_id),
+                    checkpoint,
                     {
                         "source": "update",
                         "step": step + 1,
                         "writes": {as_node: values_to_write},
                     },
-                    new_versions,
+                    get_new_channel_versions(
+                        checkpoint_previous_versions, checkpoint["channel_versions"]
+                    ),
                 )
 
         # apply writes to all relevant subgraph nodes
@@ -1086,62 +1034,6 @@
                 subgraph_as_node[1:]
                 if isinstance(subgraph_as_node, list)
                 else subgraph_as_node
-=======
-        if as_node is None:
-            raise InvalidUpdateError("Ambiguous update, specify as_node")
-        if as_node not in self.nodes:
-            raise InvalidUpdateError(f"Node {as_node} does not exist")
-        # update channels, acting as the chosen node
-        async with AsyncChannelsManager(self.channels, checkpoint, config) as (
-            channels,
-            _,
-        ):
-            # create task to run all writers of the chosen node
-            writers = self.nodes[as_node].get_writers()
-            if not writers:
-                raise InvalidUpdateError(f"Node {as_node} has no writers")
-            task = PregelExecutableTask(
-                as_node,
-                values,
-                RunnableSequence(*writers) if len(writers) > 1 else writers[0],
-                deque(),
-                None,
-                [INTERRUPT],
-                None,
-                str(uuid5(UUID(checkpoint["id"]), INTERRUPT)),
-            )
-            # execute task
-            await task.proc.ainvoke(
-                task.input,
-                patch_config(
-                    config,
-                    run_name=self.name + "UpdateState",
-                    configurable={
-                        # deque.extend is thread-safe
-                        CONFIG_KEY_SEND: task.writes.extend,
-                        CONFIG_KEY_READ: partial(
-                            local_read, checkpoint, channels, task, config
-                        ),
-                    },
-                ),
-            )
-            # apply to checkpoint and save
-            assert not apply_writes(
-                checkpoint, channels, [task], self.checkpointer.get_next_version
-            ), "Can't write to SharedValues from update_state"
-            checkpoint = create_checkpoint(checkpoint, channels, step + 1)
-            return await self.checkpointer.aput(
-                checkpoint_config,
-                checkpoint,
-                {
-                    "source": "update",
-                    "step": step + 1,
-                    "writes": {as_node: values},
-                },
-                get_new_channel_versions(
-                    checkpoint_previous_versions, checkpoint["channel_versions"]
-                ),
->>>>>>> 6c7d9c35
             )
             if isinstance(node.bound, Pregel):
                 await node.bound.aupdate_state(
