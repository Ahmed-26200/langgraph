--- conflicted
+++ resolved
@@ -54,7 +54,6 @@
 from langgraph.channels.context import Context
 from langgraph.checkpoint.base import (
     BaseCheckpointSaver,
-    CheckpointTuple,
     copy_checkpoint,
     create_checkpoint,
     empty_checkpoint,
@@ -423,17 +422,6 @@
             and not isinstance(self.channels[k], Context)
         ]
 
-<<<<<<< HEAD
-    @property
-    def managed_values_dict(self) -> dict[str, ManagedValueSpec]:
-        return {
-            k: v
-            for node in self.nodes.values()
-            if isinstance(node.channels, dict)
-            for k, v in node.channels.items()
-            if is_managed_value(v)
-        }
-
     @property
     def subgraphs(self) -> Iterator[Pregel]:
         for node in self.nodes.values():
@@ -446,15 +434,12 @@
                         yield runnable
                         yield from runnable.subgraphs
 
-=======
->>>>>>> 9147d05c
     def get_state(self, config: RunnableConfig) -> StateSnapshot:
         """Get the current state of the graph."""
         if not self.checkpointer:
             raise ValueError("No checkpointer set")
 
         saved = self.checkpointer.get_tuple(config)
-<<<<<<< HEAD
         checkpoint_config = saved.config if saved else config
         checkpoint_ns = checkpoint_config["configurable"].get("checkpoint_ns", "")
         checkpoint_id = checkpoint_config["configurable"].get("checkpoint_id")
@@ -469,22 +454,6 @@
 
             existing_checkpoint_id = checkpoint_ns_to_checkpoint_id.get(
                 saved_checkpoint_ns
-=======
-        checkpoint = saved.checkpoint if saved else empty_checkpoint()
-        config = saved.config if saved else config
-        with ChannelsManager(self.channels, checkpoint, config, skip_context=True) as (
-            channels,
-            managed,
-        ):
-            next_tasks = prepare_next_tasks(
-                checkpoint,
-                self.nodes,
-                channels,
-                managed,
-                config,
-                saved.metadata.get("step", -1) + 1 if saved else -1,
-                for_execution=False,
->>>>>>> 9147d05c
             )
             # keep only most recent checkpoint_id
             if (
@@ -498,15 +467,11 @@
 
                 graph = checkpoint_ns_to_graph[saved_checkpoint_ns]
                 with ChannelsManager(
-                    {
-                        k: LastValue(None) if isinstance(c, Context) else c
-                        for k, c in graph.channels.items()
-                    },
-                    saved.checkpoint,
-                    saved.config,
-                ) as channels, ManagedValuesManager(
-                    graph.managed_values_dict, ensure_config(saved.config)
-                ) as managed:
+                    graph.channels, saved.checkpoint, saved.config, skip_context=True
+                ) as (
+                    channels,
+                    managed,
+                ):
                     next_tasks = prepare_next_tasks(
                         saved.checkpoint,
                         graph.nodes,
@@ -552,7 +517,6 @@
             raise ValueError("No checkpointer set")
 
         saved = await self.checkpointer.aget_tuple(config)
-<<<<<<< HEAD
         checkpoint_config = saved.config if saved else config
         checkpoint_ns = checkpoint_config["configurable"].get("checkpoint_ns", "")
         checkpoint_id = checkpoint_config["configurable"].get("checkpoint_id")
@@ -567,23 +531,8 @@
 
             existing_checkpoint_id = checkpoint_ns_to_checkpoint_id.get(
                 saved_checkpoint_ns
-=======
-        checkpoint = saved.checkpoint if saved else empty_checkpoint()
-
-        config = saved.config if saved else config
-        async with AsyncChannelsManager(
-            self.channels, checkpoint, config, skip_context=True
-        ) as (channels, managed):
-            next_tasks = prepare_next_tasks(
-                checkpoint,
-                self.nodes,
-                channels,
-                managed,
-                config,
-                saved.metadata.get("step", -1) + 1 if saved else -1,
-                for_execution=False,
->>>>>>> 9147d05c
-            )
+            )
+
             # keep only most recent checkpoint_id
             if (
                 existing_checkpoint_id is None
@@ -596,15 +545,8 @@
 
                 graph = checkpoint_ns_to_graph[saved_checkpoint_ns]
                 async with AsyncChannelsManager(
-                    {
-                        k: LastValue(None) if isinstance(c, Context) else c
-                        for k, c in graph.channels.items()
-                    },
-                    saved.checkpoint,
-                    saved.config,
-                ) as channels, AsyncManagedValuesManager(
-                    graph.managed_values_dict, ensure_config(saved.config)
-                ) as managed:
+                    graph.channels, saved.checkpoint, saved.config, skip_context=True
+                ) as (channels, managed):
                     next_tasks = prepare_next_tasks(
                         saved.checkpoint,
                         graph.nodes,
@@ -660,7 +602,6 @@
             and signature(self.checkpointer.list).parameters.get("filter") is None
         ):
             raise ValueError("Checkpointer does not support filtering")
-<<<<<<< HEAD
 
         checkpoint_ns = config["configurable"].get("checkpoint_ns", "")
         for checkpoint_tuple in self.checkpointer.list(
@@ -675,36 +616,6 @@
 
             state_snapshot = self.get_state(checkpoint_tuple.config)
             yield state_snapshot
-=======
-        for (
-            config,
-            checkpoint,
-            metadata,
-            parent_config,
-            pending_writes,
-        ) in self.checkpointer.list(config, before=before, limit=limit, filter=filter):
-            with ChannelsManager(
-                self.channels, checkpoint, config, skip_context=True
-            ) as (channels, managed):
-                next_tasks = prepare_next_tasks(
-                    checkpoint,
-                    self.nodes,
-                    channels,
-                    managed,
-                    config,
-                    metadata.get("step", -1) + 1,
-                    for_execution=False,
-                )
-                yield StateSnapshot(
-                    read_channels(channels, self.stream_channels_asis),
-                    tuple(t.name for t in next_tasks),
-                    config,
-                    metadata,
-                    checkpoint["ts"],
-                    parent_config,
-                    tasks_w_writes(next_tasks, pending_writes),
-                )
->>>>>>> 9147d05c
 
     async def aget_state_history(
         self,
@@ -722,7 +633,6 @@
             and signature(self.checkpointer.list).parameters.get("filter") is None
         ):
             raise ValueError("Checkpointer does not support filtering")
-<<<<<<< HEAD
 
         checkpoint_ns = config["configurable"].get("checkpoint_ns", "")
         async for checkpoint_tuple in self.checkpointer.alist(
@@ -737,36 +647,6 @@
 
             state_snapshot = await self.aget_state(checkpoint_tuple.config)
             yield state_snapshot
-=======
-        async for (
-            config,
-            checkpoint,
-            metadata,
-            parent_config,
-            pending_writes,
-        ) in self.checkpointer.alist(config, before=before, limit=limit, filter=filter):
-            async with AsyncChannelsManager(
-                self.channels, checkpoint, config, skip_context=True
-            ) as (channels, managed):
-                next_tasks = prepare_next_tasks(
-                    checkpoint,
-                    self.nodes,
-                    channels,
-                    managed,
-                    config,
-                    metadata.get("step", -1) + 1,
-                    for_execution=False,
-                )
-                yield StateSnapshot(
-                    read_channels(channels, self.stream_channels_asis),
-                    tuple(t.name for t in next_tasks),
-                    config,
-                    metadata,
-                    checkpoint["ts"],
-                    parent_config,
-                    tasks_w_writes(next_tasks, pending_writes),
-                )
->>>>>>> 9147d05c
 
     def update_state(
         self,
