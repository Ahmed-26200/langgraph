--- conflicted
+++ resolved
@@ -199,11 +199,7 @@
                 with cf.ThreadPoolExecutor() as executor:
                     futures = {
                         q: executor.submit(self.embeddings.embed_query, q)
-<<<<<<< HEAD
-                        for q in queries
-=======
                         for q in list(queries)
->>>>>>> 9a83dd79
                     }
                     for query, future in futures.items():
                         queryinmem_store[query] = future.result()
@@ -219,11 +215,7 @@
             queries = {op.query for (op, _) in search_ops.values() if op.query}
 
             if queries:
-<<<<<<< HEAD
-                coros = [self.embeddings.aembed_query(q) for q in queries]
-=======
                 coros = [self.embeddings.aembed_query(q) for q in list(queries)]
->>>>>>> 9a83dd79
                 results = await asyncio.gather(*coros)
                 queryinmem_store = dict(zip(queries, results))
 
@@ -412,26 +404,15 @@
     if _check_numpy():
         import numpy as np  # type: ignore
 
-<<<<<<< HEAD
-        X = np.array(X) if not isinstance(X, np.ndarray) else X
-        Y = np.array(Y) if not isinstance(Y, np.ndarray) else Y
-        X_norm = np.linalg.norm(X)
-        Y_norm = np.linalg.norm(Y, axis=1)
-=======
         X_arr = np.array(X) if not isinstance(X, np.ndarray) else X
         Y_arr = np.array(Y) if not isinstance(Y, np.ndarray) else Y
         X_norm = np.linalg.norm(X_arr)
         Y_norm = np.linalg.norm(Y_arr, axis=1)
->>>>>>> 9a83dd79
 
         # Avoid division by zero
         mask = Y_norm != 0
         similarities = np.zeros_like(Y_norm)
-<<<<<<< HEAD
-        similarities[mask] = np.dot(Y[mask], X) / (Y_norm[mask] * X_norm)
-=======
         similarities[mask] = np.dot(Y_arr[mask], X_arr) / (Y_norm[mask] * X_norm)
->>>>>>> 9a83dd79
         return similarities.tolist()
 
     similarities = []
